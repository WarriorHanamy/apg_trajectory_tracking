--- conflicted
+++ resolved
@@ -11,15 +11,10 @@
 )
 from neural_control.environments.drone_dynamics import SimpleDynamicsMPC
 from neural_control.environments.wing_2D_dynamics import fixed_wing_dynamics_mpc
-<<<<<<< HEAD
 from neural_control.environments.wing_3D_dynamics import FixedWingDynamicsMPC
 
 
 #
-=======
-
-
->>>>>>> c80330b0
 class MPC(object):
     """
     Nonlinear MPC
@@ -407,15 +402,10 @@
 
     def predict_actions(self, current_state, ref_states):
         if self.dynamics_model in ["simple_quad", "flightmare"]:
-<<<<<<< HEAD
             preprocessed_ref = self.preprocess_simple_quad(
                 current_state, ref_states
             )
         elif self.dynamics_model in ["fixed_wing_2D", "fixed_wing_3D"]:
-=======
-            preprocessed_ref = self.preprocess_quad(current_state, ref_states)
-        elif self.dynamics_model == "fixed_wing":
->>>>>>> c80330b0
             preprocessed_ref = self.preprocess_fixed_wing(
                 current_state, ref_states
             )
